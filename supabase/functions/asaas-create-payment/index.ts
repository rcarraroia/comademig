--- conflicted
+++ resolved
@@ -64,11 +64,16 @@
     const asaasApiKey = Deno.env.get('ASAAS_API_KEY')
 
     if (!asaasApiKey) {
-<<<<<<< HEAD
-      return new Response('Chave da API Asaas não configurada', { status: 500, headers: corsHeaders })
-    }
-
-    console.log('Criando cobrança para usuário:', user.id)
+      console.error('ASAAS_API_KEY não configurada')
+      return new Response(JSON.stringify({ error: 'Chave da API Asaas não configurada' }), { 
+        status: 500, 
+        headers: { ...corsHeaders, 'Content-Type': 'application/json' }
+      })
+    }
+
+    console.log('Criando cobrança para usuário:', userId)
+    console.log('Tipo de serviço:', paymentData.serviceType || paymentData.tipoCobranca)
+    console.log('Valor da cobrança:', paymentData.value)
     console.log('Dados do pagamento:', paymentData)
 
     // Primeiro, criar/buscar o cliente no Asaas
@@ -127,18 +132,9 @@
         status: 500, 
         headers: { ...corsHeaders, 'Content-Type': 'application/json' }
       });
-=======
-      console.error('ASAAS_API_KEY não configurada')
-      return new Response(JSON.stringify({ error: 'Chave da API Asaas não configurada' }), { 
-        status: 500, 
-        headers: { ...corsHeaders, 'Content-Type': 'application/json' }
-      })
->>>>>>> ecf9e0ba
-    }
-
-    console.log('Criando cobrança para usuário:', userId)
-    console.log('Tipo de serviço:', paymentData.serviceType || paymentData.tipoCobranca)
-    console.log('Valor da cobrança:', paymentData.value)
+    }
+
+    console.log('ID do cliente:', customerId)
     console.log('É filiação?', isFiliacaoPayment)
 
     // Validações aprimoradas
