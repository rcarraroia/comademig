--- conflicted
+++ resolved
@@ -36,11 +36,12 @@
     }
   };
 
-<<<<<<< HEAD
-  const handlePaymentSuccess = (cobranca: any) => {
+  const handlePaymentSuccess = async (cobranca: any, selectedMemberType?: string, selectedPlan?: string) => {
     console.log('Pagamento criado com sucesso:', cobranca);
-    
-    // Redirecionar para URL de pagamento do Asaas
+    console.log('Tipo de membro selecionado:', selectedMemberType);
+    console.log('Plano selecionado:', selectedPlan);
+    
+    // Redirecionar para URL de pagamento do Asaas PRIMEIRO
     let paymentUrl = null;
     
     // Verificar diferentes possíveis campos de URL de pagamento
@@ -55,9 +56,7 @@
     if (paymentUrl) {
       // Abrir URL de pagamento em nova aba
       window.open(paymentUrl, '_blank');
-      
-      // Mostrar mensagem de sucesso
-      alert('Cobrança criada com sucesso! A página de pagamento foi aberta em uma nova aba.');
+      toast.success('Cobrança criada com sucesso! A página de pagamento foi aberta em uma nova aba.');
     } else {
       // Fallback: mostrar dados de pagamento se não houver URL
       let message = 'Cobrança criada com sucesso!\n\n';
@@ -70,16 +69,12 @@
         message += 'Linha digitável do boleto: ' + cobranca.linha_digitavel + '\n\n';
       }
       
-      message += 'ID da cobrança: ' + (cobranca.asaas_id || cobranca.id);
+      message += 'ID da cobrança: ' + (cobranca.asaas_id || cobrança.id);
       
       alert(message);
-=======
-  const handlePaymentSuccess = async (cobranca: any, selectedMemberType?: string, selectedPlan?: string) => {
-    console.log('Pagamento criado com sucesso:', cobranca);
-    console.log('Tipo de membro selecionado:', selectedMemberType);
-    console.log('Plano selecionado:', selectedPlan);
-    
-    // Validações adicionais
+    }
+    
+    // Validações adicionais para criação de assinatura
     if (!user) {
       toast.error('Usuário não autenticado. Faça login e tente novamente.');
       return;
@@ -134,7 +129,6 @@
       setTimeout(() => {
         toast.info('Você pode tentar reprocessar a assinatura acessando seu painel de usuário.');
       }, 3000);
->>>>>>> ecf9e0ba
     }
   };
 
